--- conflicted
+++ resolved
@@ -1,5 +1,7 @@
 // Copyright (c) Microsoft Corporation.
 // Licensed under the MIT License.
+
+use std::sync::Arc;
 
 use crate::compile::{self, compile};
 use miette::Diagnostic;
@@ -23,7 +25,7 @@
     /// The ID of the source package. The source package
     /// is made up of the initial sources passed in when creating the compiler.
     source_package_id: PackageId,
-    dependencies: Vec<PackageId>,
+    dependencies: Vec<(PackageId, Option<Arc<str>>)>,
     /// Context for passes that is reused across incremental compilations.
     passes: PassContext,
     /// The frontend incremental compiler.
@@ -45,20 +47,7 @@
         mut store: PackageStore,
         dependencies: &Dependencies,
     ) -> Result<Self, Errors> {
-<<<<<<< HEAD
-        let core = core();
-        let mut store = PackageStore::new(core);
-        let mut dependencies = Vec::new();
-        if include_std {
-            let std = std(&store, capabilities);
-            let id = store.insert(std);
-            dependencies.push(id);
-        };
-
-        let (unit, errors) = compile(
-=======
         let (mut unit, errors) = compile(
->>>>>>> 5763700f
             &store,
             dependencies,
             sources,
@@ -80,11 +69,7 @@
 
         let frontend = qsc_frontend::incremental::Compiler::new(
             &store,
-<<<<<<< HEAD
-            dependencies.clone(),
-=======
             &dependencies[..],
->>>>>>> 5763700f
             capabilities,
             language_features,
         );
@@ -102,7 +87,7 @@
     pub fn from(
         store: PackageStore,
         source_package_id: PackageId,
-        dependencies: Vec<PackageId>,
+        dependencies: Vec<(PackageId, Option<Arc<str>>)>,
         capabilities: TargetCapabilityFlags,
         language_features: LanguageFeatures,
     ) -> Result<Self, Errors> {
@@ -232,7 +217,7 @@
 
         // Even if we don't fail fast, skip passes if there were compilation errors.
         if !errors {
-            let pass_errors = self.passes.run_default_passes(
+            let   pass_errors   = self.passes.run_default_passes(
                 &mut increment.hir,
                 &mut unit.assigner,
                 core,
@@ -307,7 +292,7 @@
     /// Consumes the incremental compiler and returns an immutable package store.
     /// This method can be used to finalize the compilation.
     #[must_use]
-    pub fn into_package_store(self) -> (PackageStore, PackageId, Vec<PackageId>) {
+    pub fn into_package_store(self) -> (PackageStore, PackageId, Vec<(PackageId, Option<Arc<str>>)>) {
         let t = self.store.into_package_store();
         (t.0, t.1, self.dependencies)
     }
