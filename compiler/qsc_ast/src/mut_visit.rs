--- conflicted
+++ resolved
@@ -2,16 +2,10 @@
 // Licensed under the MIT License.
 
 use crate::ast::{
-<<<<<<< HEAD
-    Attr, Block, CallableBody, CallableDecl, Expr, ExprKind, FunctorExpr, FunctorExprKind, Ident,
-    Item, ItemKind, Namespace, Package, Pat, PatKind, Path, QubitInit, QubitInitKind, SpecBody,
-    SpecDecl, Stmt, StmtKind, StringComponent, TopLevelNode, Ty, TyDef, TyDefKind, TyKind,
-=======
     Attr, Block, CallableBody, CallableDecl, Expr, ExprKind, FieldAssign, FieldDef, FunctorExpr,
     FunctorExprKind, Ident, Item, ItemKind, Namespace, Package, Pat, PatKind, Path, QubitInit,
     QubitInitKind, SpecBody, SpecDecl, Stmt, StmtKind, StringComponent, StructDecl, TopLevelNode,
-    Ty, TyDef, TyDefKind, TyKind, Visibility,
->>>>>>> 5031a6d1
+    Ty, TyDef, TyDefKind, TyKind,
 };
 use qsc_data_structures::span::Span;
 
@@ -129,10 +123,6 @@
             vis.visit_ident(ident);
             vis.visit_ty_def(def);
         }
-<<<<<<< HEAD
-=======
-        ItemKind::Struct(decl) => vis.visit_struct_decl(decl),
->>>>>>> 5031a6d1
         ItemKind::ImportOrExport(export) => {
             vis.visit_span(&mut export.span);
             for item in export.items.iter_mut() {
@@ -142,6 +132,7 @@
                 }
             }
         }
+        ItemKind::Struct(decl) => vis.visit_struct_decl(decl),
     }
 }
 
