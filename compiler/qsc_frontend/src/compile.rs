// Copyright (c) Microsoft Corporation.
// Licensed under the MIT License.

#[cfg(test)]
mod tests;

pub mod preprocess;

use crate::{
    error::WithSource,
    lower::{self, Lowerer},
    resolve::{self, Locals, Names, Resolver},
    typeck::{self, Checker, Table},
};
use bitflags::bitflags;
use miette::{Diagnostic, Report};
use preprocess::TrackedName;
use qsc_ast::{
    assigner::Assigner as AstAssigner,
    ast::{self, TopLevelNode},
    mut_visit::MutVisitor,
    validate::Validator as AstValidator,
    visit::Visitor as _,
};
use qsc_data_structures::{
    index_map::{self, IndexMap},
    language_features::LanguageFeatures,
    span::Span,
};
use qsc_hir::{
    assigner::Assigner as HirAssigner,
    global,
    hir::{self, PackageId},
    validate::Validator as HirValidator,
    visit::Visitor as _,
};
use std::{fmt::Debug, str::FromStr, sync::Arc};
use thiserror::Error;

bitflags! {
    #[derive(Debug, Clone, Copy, PartialEq, Eq, PartialOrd, Ord, Hash)]
    pub struct RuntimeCapabilityFlags: u32 {
        const ForwardBranching = 0b0000_0001;
        const IntegerComputations = 0b0000_0010;
        const FloatingPointComputations = 0b0000_0100;
        const BackwardsBranching = 0b0000_1000;
        const HigherLevelConstructs = 0b0001_0000;
    }
}

#[derive(Clone, Copy, Debug, PartialEq)]
pub enum ConfigAttr {
    Unrestricted,
    Base,
}

impl ConfigAttr {
    #[must_use]
    pub fn to_str(&self) -> &'static str {
        match self {
            Self::Unrestricted => "Unrestricted",
            Self::Base => "Base",
        }
    }

    #[must_use]
    pub fn is_target_str(s: &str) -> bool {
        Self::from_str(s).is_ok()
    }
}

impl FromStr for ConfigAttr {
    type Err = ();

    fn from_str(s: &str) -> Result<Self, Self::Err> {
        match s {
            "Unrestricted" => Ok(ConfigAttr::Unrestricted),
            "Base" => Ok(ConfigAttr::Base),
            _ => Err(()),
        }
    }
}

impl From<ConfigAttr> for RuntimeCapabilityFlags {
    fn from(value: ConfigAttr) -> Self {
        match value {
            ConfigAttr::Unrestricted => Self::all(),
            ConfigAttr::Base => Self::empty(),
        }
    }
}

#[allow(clippy::module_name_repetitions)]
#[derive(Debug, Default)]
pub struct CompileUnit {
    pub package: hir::Package,
    pub ast: AstPackage,
    pub assigner: HirAssigner,
    pub sources: SourceMap,
    pub errors: Vec<Error>,
    pub dropped_names: Vec<TrackedName>,
}

#[derive(Debug, Default)]
pub struct AstPackage {
    pub package: ast::Package,
    pub tys: Table,
    pub names: Names,
    pub locals: Locals,
}

#[derive(Debug, Default)]
pub struct SourceMap {
    sources: Vec<Source>,
    entry: Option<Source>,
}

impl SourceMap {
    pub fn new(
        sources: impl IntoIterator<Item = (SourceName, SourceContents)>,
        entry: Option<Arc<str>>,
    ) -> Self {
        let mut offset_sources = Vec::new();

        let entry_source = entry.map(|contents| Source {
            name: "<entry>".into(),
            contents,
            offset: 0,
        });

        let mut offset = next_offset(entry_source.as_ref());
        for (name, contents) in sources {
            let source = Source {
                name,
                contents,
                offset,
            };
            offset = next_offset(Some(&source));
            offset_sources.push(source);
        }

        Self {
            sources: offset_sources,
            entry: entry_source,
        }
    }

    pub fn push(&mut self, name: SourceName, contents: SourceContents) -> u32 {
        let offset = next_offset(self.sources.last());

        self.sources.push(Source {
            name,
            contents,
            offset,
        });

        offset
    }

    #[must_use]
    pub fn find_by_offset(&self, offset: u32) -> Option<&Source> {
        self.sources
            .iter()
            .rev()
            .chain(&self.entry)
            .find(|source| offset >= source.offset)
    }

    #[must_use]
    pub fn find_by_name(&self, name: &str) -> Option<&Source> {
        self.sources.iter().find(|s| s.name.as_ref() == name)
    }

    pub fn iter(&self) -> impl Iterator<Item = &Source> {
        self.sources.iter()
    }
}

#[derive(Clone, Debug)]
pub struct Source {
    pub name: SourceName,
    pub contents: SourceContents,
    pub offset: u32,
}

pub type SourceName = Arc<str>;

pub type SourceContents = Arc<str>;

#[derive(Clone, Debug, Diagnostic, Error)]
#[diagnostic(transparent)]
#[error(transparent)]
pub struct Error(pub(super) ErrorKind);

#[derive(Clone, Debug, Diagnostic, Error)]
#[diagnostic(transparent)]
pub(super) enum ErrorKind {
    #[error("syntax error")]
    Parse(#[from] qsc_parse::Error),
    #[error("name error")]
    Resolve(#[from] resolve::Error),
    #[error("type error")]
    Type(#[from] typeck::Error),
    #[error(transparent)]
    Lower(#[from] lower::Error),
}

pub struct PackageStore {
    core: global::Table,
    units: IndexMap<PackageId, CompileUnit>,
    next_id: PackageId,
}

impl Debug for PackageStore {
    fn fmt(&self, f: &mut std::fmt::Formatter<'_>) -> std::fmt::Result {
        write!(f, "package store with {} units", self.units.iter().count())
    }
}

impl PackageStore {
    #[must_use]
    pub fn new(core: CompileUnit) -> Self {
        let table = global::iter_package(Some(PackageId::CORE), &core.package).collect();
        let mut units = IndexMap::new();
        units.insert(PackageId::CORE, core);
        Self {
            core: table,
            units,
            next_id: PackageId::CORE.successor(),
        }
    }

    #[must_use]
    pub fn core(&self) -> &global::Table {
        &self.core
    }

    pub fn insert(&mut self, unit: CompileUnit) -> PackageId {
        let id = self.next_id;
        self.next_id = id.successor();
        self.units.insert(id, unit);
        id
    }

    #[must_use]
    pub fn get(&self, id: PackageId) -> Option<&CompileUnit> {
        self.units.get(id)
    }

    #[must_use]
    pub fn iter(&self) -> Iter {
        Iter(self.units.iter())
    }

    /// "Opens" the package store. This inserts an empty
    /// package into the store, which will be considered
    /// the open package and which can be incrementally updated.
    #[must_use]
    pub fn open(mut self) -> OpenPackageStore {
        let id = self.next_id;
        self.next_id = id.successor();
        self.units.insert(id, CompileUnit::default());

        OpenPackageStore {
            store: self,
            open: id,
        }
    }
}
impl<'a> IntoIterator for &'a PackageStore {
    type IntoIter = Iter<'a>;
    type Item = (qsc_hir::hir::PackageId, &'a CompileUnit);
    fn into_iter(self) -> Self::IntoIter {
        self.iter()
    }
}

/// A package store that contains one mutable `CompileUnit`.
pub struct OpenPackageStore {
    store: PackageStore,
    open: PackageId,
}

impl OpenPackageStore {
    /// Returns a reference to the underlying, immutable,
    /// package store.
    #[must_use]
    pub fn package_store(&self) -> &PackageStore {
        &self.store
    }

    /// Returns the ID of the open package.
    #[must_use]
    pub fn open_package_id(&self) -> PackageId {
        self.open
    }

    /// Returns a mutable reference to the open package,
    /// along with a reference to the core library that can be used
    /// to perform passes.
    #[must_use]
    pub fn get_open_mut(&mut self) -> (&global::Table, &mut CompileUnit) {
        let id = self.open;

        (
            &self.store.core,
            self.store
                .units
                .get_mut(id)
                .expect("open package id should exist in store"),
        )
    }

    /// Consumes the `OpenPackageStore` and returns a `PackageStore`
    /// along with the id of the formerly open package.
    #[must_use]
    pub fn into_package_store(self) -> (PackageStore, PackageId) {
        (self.store, self.open)
    }
}

pub struct Iter<'a>(index_map::Iter<'a, PackageId, CompileUnit>);

impl<'a> Iterator for Iter<'a> {
    type Item = (PackageId, &'a CompileUnit);

    fn next(&mut self) -> Option<Self::Item> {
        self.0.next()
    }
}

pub(super) struct Offsetter(pub(super) u32);

impl MutVisitor for Offsetter {
    fn visit_span(&mut self, span: &mut Span) {
        span.lo += self.0;
        span.hi += self.0;
    }
}

#[must_use]
pub fn compile(
    store: &PackageStore,
    dependencies: &[PackageId],
    sources: SourceMap,
    capabilities: RuntimeCapabilityFlags,
    language_features: LanguageFeatures,
) -> CompileUnit {
<<<<<<< HEAD
    let (ast_package, parse_errors) = parse_all(&sources);
    compile_ast(
        store,
        dependencies,
        sources,
        capabilities,
        ast_package,
        parse_errors,
    )
}
=======
    let (mut ast_package, parse_errors) = parse_all(&sources, language_features);
>>>>>>> 5758cb19

#[allow(clippy::module_name_repetitions)]
pub fn compile_ast(
    store: &PackageStore,
    dependencies: &[PackageId],
    sources: SourceMap,
    capabilities: RuntimeCapabilityFlags,
    mut ast_package: qsc_ast::ast::Package,
    parse_errors: Vec<qsc_parse::Error>,
) -> CompileUnit {
    let mut cond_compile = preprocess::Conditional::new(capabilities);
    cond_compile.visit_package(&mut ast_package);
    let dropped_names = cond_compile.into_names();

    let mut ast_assigner = AstAssigner::new();
    ast_assigner.visit_package(&mut ast_package);
    AstValidator::default().visit_package(&ast_package);
    let mut hir_assigner = HirAssigner::new();
    let (names, locals, name_errors) = resolve_all(
        store,
        dependencies,
        &mut hir_assigner,
        &ast_package,
        dropped_names.clone(),
    );
    let (tys, ty_errors) = typeck_all(store, dependencies, &ast_package, &names);
    let mut lowerer = Lowerer::new();
    let package = lowerer
        .with(&mut hir_assigner, &names, &tys)
        .lower_package(&ast_package);
    HirValidator::default().visit_package(&package);
    let lower_errors = lowerer.drain_errors();

    let errors = parse_errors
        .into_iter()
        .map(Into::into)
        .chain(name_errors.into_iter().map(Into::into))
        .chain(ty_errors.into_iter().map(Into::into))
        .chain(lower_errors.into_iter().map(Into::into))
        .map(Error)
        .collect();

    CompileUnit {
        package,
        ast: AstPackage {
            package: ast_package,
            tys,
            names,
            locals,
        },
        assigner: hir_assigner,
        sources,
        errors,
        dropped_names,
    }
}

/// Compiles the core library.
///
/// # Panics
///
/// Panics if the core library does not compile without errors.
#[must_use]
pub fn core() -> CompileUnit {
    let store = PackageStore {
        core: global::Table::default(),
        units: IndexMap::new(),
        next_id: PackageId::CORE,
    };

    let core: Vec<(SourceName, SourceContents)> = library::CORE_LIB
        .iter()
        .map(|(name, contents)| ((*name).into(), (*contents).into()))
        .collect();
    let sources = SourceMap::new(core, None);

    let mut unit = compile(
        &store,
        &[],
        sources,
        RuntimeCapabilityFlags::empty(),
        LanguageFeatures::default(),
    );
    assert_no_errors(&unit.sources, &mut unit.errors);
    unit
}

/// Compiles the standard library.
///
/// # Panics
///
/// Panics if the standard library does not compile without errors.
#[must_use]
pub fn std(store: &PackageStore, capabilities: RuntimeCapabilityFlags) -> CompileUnit {
    let std: Vec<(SourceName, SourceContents)> = library::STD_LIB
        .iter()
        .map(|(name, contents)| ((*name).into(), (*contents).into()))
        .collect();
    let sources = SourceMap::new(std, None);

    let mut unit = compile(
        store,
        &[PackageId::CORE],
        sources,
        capabilities,
        LanguageFeatures::default(),
    );
    assert_no_errors(&unit.sources, &mut unit.errors);
    unit
}

<<<<<<< HEAD
#[must_use]
pub fn parse_all(sources: &SourceMap) -> (ast::Package, Vec<qsc_parse::Error>) {
=======
fn parse_all(
    sources: &SourceMap,
    features: LanguageFeatures,
) -> (ast::Package, Vec<qsc_parse::Error>) {
>>>>>>> 5758cb19
    let mut namespaces = Vec::new();
    let mut errors = Vec::new();
    for source in &sources.sources {
        let (source_namespaces, source_errors) = qsc_parse::namespaces(&source.contents, features);
        for mut namespace in source_namespaces {
            Offsetter(source.offset).visit_namespace(&mut namespace);
            namespaces.push(TopLevelNode::Namespace(namespace));
        }

        append_parse_errors(&mut errors, source.offset, source_errors);
    }

    let entry = sources
        .entry
        .as_ref()
        .filter(|source| !source.contents.is_empty())
        .map(|source| {
            let (mut entry, entry_errors) = qsc_parse::expr(&source.contents, features);
            Offsetter(source.offset).visit_expr(&mut entry);
            append_parse_errors(&mut errors, source.offset, entry_errors);
            entry
        });

    let package = ast::Package {
        id: ast::NodeId::default(),
        nodes: namespaces.into_boxed_slice(),
        entry,
    };

    (package, errors)
}

fn resolve_all(
    store: &PackageStore,
    dependencies: &[PackageId],
    assigner: &mut HirAssigner,
    package: &ast::Package,
    mut dropped_names: Vec<TrackedName>,
) -> (Names, Locals, Vec<resolve::Error>) {
    let mut globals = resolve::GlobalTable::new();
    if let Some(unit) = store.get(PackageId::CORE) {
        globals.add_external_package(PackageId::CORE, &unit.package);
        dropped_names.extend(unit.dropped_names.iter().cloned());
    }

    for &id in dependencies {
        let unit = store
            .get(id)
            .expect("dependency should be in package store before compilation");
        globals.add_external_package(id, &unit.package);
        dropped_names.extend(unit.dropped_names.iter().cloned());
    }

    let mut errors = globals.add_local_package(assigner, package);
    let mut resolver = Resolver::new(globals, dropped_names);
    resolver.with(assigner).visit_package(package);
    let (names, locals, mut resolver_errors) = resolver.into_result();
    errors.append(&mut resolver_errors);
    (names, locals, errors)
}

fn typeck_all(
    store: &PackageStore,
    dependencies: &[PackageId],
    package: &ast::Package,
    names: &Names,
) -> (typeck::Table, Vec<typeck::Error>) {
    let mut globals = typeck::GlobalTable::new();
    if let Some(unit) = store.get(PackageId::CORE) {
        globals.add_external_package(PackageId::CORE, &unit.package);
    }

    for &id in dependencies {
        let unit = store
            .get(id)
            .expect("dependency should be added to package store before compilation");
        globals.add_external_package(id, &unit.package);
    }

    let mut checker = Checker::new(globals);
    checker.check_package(names, package);
    checker.into_table()
}

fn append_parse_errors(
    errors: &mut Vec<qsc_parse::Error>,
    offset: u32,
    other: Vec<qsc_parse::Error>,
) {
    for error in other {
        errors.push(error.with_offset(offset));
    }
}

fn next_offset(last_source: Option<&Source>) -> u32 {
    // Leave a gap of 1 between each source so that offsets at EOF
    // get mapped to the correct source
    last_source.map_or(0, |s| {
        1 + s.offset + u32::try_from(s.contents.len()).expect("contents length should fit into u32")
    })
}

fn assert_no_errors(sources: &SourceMap, errors: &mut Vec<Error>) {
    if !errors.is_empty() {
        for error in errors.drain(..) {
            eprintln!("{:?}", Report::new(WithSource::from_map(sources, error)));
        }

        panic!("could not compile package");
    }
}<|MERGE_RESOLUTION|>--- conflicted
+++ resolved
@@ -346,8 +346,7 @@
     capabilities: RuntimeCapabilityFlags,
     language_features: LanguageFeatures,
 ) -> CompileUnit {
-<<<<<<< HEAD
-    let (ast_package, parse_errors) = parse_all(&sources);
+    let (ast_package, parse_errors) = parse_all(&sources, language_features);
     compile_ast(
         store,
         dependencies,
@@ -357,9 +356,6 @@
         parse_errors,
     )
 }
-=======
-    let (mut ast_package, parse_errors) = parse_all(&sources, language_features);
->>>>>>> 5758cb19
 
 #[allow(clippy::module_name_repetitions)]
 pub fn compile_ast(
@@ -471,15 +467,10 @@
     unit
 }
 
-<<<<<<< HEAD
-#[must_use]
-pub fn parse_all(sources: &SourceMap) -> (ast::Package, Vec<qsc_parse::Error>) {
-=======
 fn parse_all(
     sources: &SourceMap,
     features: LanguageFeatures,
 ) -> (ast::Package, Vec<qsc_parse::Error>) {
->>>>>>> 5758cb19
     let mut namespaces = Vec::new();
     let mut errors = Vec::new();
     for source in &sources.sources {
