--- conflicted
+++ resolved
@@ -3488,7 +3488,6 @@
         "#]],
     );
 }
-<<<<<<< HEAD
 #[test]
 fn import_single_item() {
     check(
@@ -3798,25 +3797,6 @@
                 operation Main() : Unit {
                     Bar();
                     Baz();
-=======
-
-#[test]
-fn export_namespace() {
-    check(
-        indoc! {"
-            namespace Foo {
-                operation ApplyX() : Unit {}
-                operation ApplyY() : Unit {}
-            }
-            namespace Main {
-                export { Foo };
-            }
-            namespace Test {
-                open Main.Foo;
-                operation Main() : Unit {
-                    ApplyX();
-                    ApplyY();
->>>>>>> 0415cf31
                 }
             }
         "},
@@ -3826,17 +3806,9 @@
                 operation item2() : Unit {}
             }
             namespace namespace8 {
-<<<<<<< HEAD
                 import {item1, item2}
 
                 operation item4() : Unit {
-=======
-                export { namespace7 };
-            }
-            namespace namespace9 {
-                open namespace7;
-                operation item5() : Unit {
->>>>>>> 0415cf31
                     item1();
                     item2();
                 }
@@ -3846,7 +3818,6 @@
 }
 
 #[test]
-<<<<<<< HEAD
 fn import_tree_multi_level() {
     check(
         indoc! {"
@@ -3858,21 +3829,6 @@
 
                 operation Main() : Unit {
                     Baz();
-=======
-fn export_namespace_contains_children() {
-    check(
-        indoc! {"
-            namespace Foo.Bar {
-                operation ApplyX() : Unit {}
-            }
-            namespace Main {
-                export { Foo };
-            }
-            namespace Test {
-                open Main.Foo.Bar;
-                operation Main() : Unit {
-                    ApplyX();
->>>>>>> 0415cf31
                 }
             }
         "},
@@ -3881,17 +3837,9 @@
                 operation item1() : Unit {}
             }
             namespace namespace9 {
-<<<<<<< HEAD
                 import {item1}
 
                 operation item3() : Unit {
-=======
-                export { namespace7 };
-            }
-            namespace namespace10 {
-                open namespace8;
-                operation item4() : Unit {
->>>>>>> 0415cf31
                     item1();
                 }
             }
@@ -3900,7 +3848,6 @@
 }
 
 #[test]
-<<<<<<< HEAD
 fn import_tree_non_existent_item() {
     check(
         indoc! {"
@@ -3947,26 +3894,10 @@
                 operation Main() : Unit {
                     Bar();
                 }
-=======
-fn export_namespace_cyclic() {
-    check(
-        indoc! {"
-            namespace Foo {
-                export { Bar };
-            }
-            namespace Bar {
-                export { Foo };
-                operation Hello() : Unit {}
-            }
-            namespace Main {
-                open Foo.Bar.Foo.Bar.Foo.Bar;
-                operation Main() : Unit { Hello(); }
->>>>>>> 0415cf31
-            }
-        "},
-        &expect![[r#"
-            namespace namespace7 {
-<<<<<<< HEAD
+            }
+        "},
+        &expect![[r#"
+            namespace namespace7 {
                 operation item1() : Unit {}
             }
             namespace namespace8 {
@@ -4034,24 +3965,12 @@
 
             namespace namespace9 {
                 operation item3() : Unit {}
-=======
-                export { namespace8 };
-            }
-            namespace namespace8 {
-                export { namespace7 };
-                operation item2() : Unit {}
-            }
-            namespace namespace9 {
-                open namespace8;
-                operation item4() : Unit { item2(); }
->>>>>>> 0415cf31
-            }
-        "#]],
-    );
-}
-
-#[test]
-<<<<<<< HEAD
+            }
+        "#]],
+    );
+}
+
+#[test]
 fn import_then_export() {
     check(
         indoc! {"
@@ -4061,43 +3980,21 @@
             namespace Main {
                 import Foo.Bar;
                 export { Bar };
-=======
-fn export_direct_cycle() {
-    check(
-        indoc! {"
-            namespace Foo {
-                export { Foo };
-            }
-
-            namespace Main {
-                open Foo.Foo.Foo.Foo.Foo;
-                operation Main() : Unit { }
->>>>>>> 0415cf31
-            }
-        "},
-        &expect![[r#"
-            namespace namespace7 {
-<<<<<<< HEAD
+            }
+        "},
+        &expect![[r#"
+            namespace namespace7 {
                 operation item1() : Unit {}
             }
             namespace namespace8 {
                 import {item1}
                 export { item1 };
-=======
-                export { namespace7 };
-            }
-
-            namespace namespace8 {
-                open namespace7;
-                operation item2() : Unit { }
->>>>>>> 0415cf31
-            }
-        "#]],
-    );
-}
-
-#[test]
-<<<<<<< HEAD
+            }
+        "#]],
+    );
+}
+
+#[test]
 fn import_namespace_advanced() {
     check(
         indoc! {"
@@ -4138,7 +4035,238 @@
                 import A.B.C.D.E.DumpMachine;
                 operation Main() : Unit {
                     DumpMachine();
-=======
+                }
+            }
+        "},
+        &expect![[r#"
+            namespace namespace11 {
+                operation item1() : Unit {}
+            }
+            namespace namespace12 {
+                import {namespace7}
+                operation item3() : Unit {
+                    item1();
+                }
+            }
+            namespace namespace13 {
+                import {namespace8}
+                operation item5() : Unit {
+                    item1();
+                }
+            }
+            namespace namespace14 {
+                import {namespace9}
+                operation item7() : Unit {
+                    item1();
+                }
+            }
+            namespace namespace15 {
+                import {namespace10}
+                operation item9() : Unit {
+                    item1();
+                }
+            }
+            namespace namespace16 {
+                import {namespace11}
+                operation item11() : Unit {
+                    item1();
+                }
+            }
+            namespace namespace17 {
+                import {item1}
+                operation item13() : Unit {
+                    item1();
+                }
+            }
+        "#]],
+    );
+}
+
+#[test]
+fn import_namespace_does_not_open_it() {
+    check(
+        indoc! {"
+            namespace Microsoft.Quantum.Diagnostics {
+                operation DumpMachine() : Unit {}
+            }
+            namespace Main {
+                import Microsoft.Quantum.Diagnostics;
+                operation Main() : Unit {
+                    Diagnostics.DumpMachine();
+                    DumpMachine();
+                }
+            }
+        "},
+        &expect![[r#"
+            namespace namespace7 {
+                operation item1() : Unit {}
+            }
+            namespace namespace8 {
+                import {namespace7}
+                operation item3() : Unit {
+                    item1();
+                    DumpMachine();
+                }
+            }
+
+            // NotFound("DumpMachine", Span { lo: 214, hi: 225 })
+        "#]],
+    );
+}
+
+#[test]
+fn invalid_import() {
+    check(
+        indoc! {"
+            namespace Main {
+                import A.B.C;
+                operation Main() : Unit {
+                }
+            }
+        "},
+        &expect![[r#"
+            namespace namespace7 {
+                import A.B.C;
+                operation item1() : Unit {
+                }
+            }
+
+            // NotFound("A.B.C", Span { lo: 28, hi: 33 })
+        "#]],
+    );
+}
+
+#[test]
+fn export_namespace() {
+    check(
+        indoc! {"
+            namespace Foo {
+                operation ApplyX() : Unit {}
+                operation ApplyY() : Unit {}
+            }
+            namespace Main {
+                export { Foo };
+            }
+            namespace Test {
+                open Main.Foo;
+                operation Main() : Unit {
+                    ApplyX();
+                    ApplyY();
+                }
+            }
+        "},
+        &expect![[r#"
+            namespace namespace7 {
+                operation item1() : Unit {}
+                operation item2() : Unit {}
+            }
+            namespace namespace8 {
+                export { namespace7 };
+            }
+            namespace namespace9 {
+                open namespace7;
+                operation item5() : Unit {
+                    item1();
+                    item2();
+                }
+            }
+        "#]],
+    );
+}
+
+#[test]
+fn export_namespace_contains_children() {
+    check(
+        indoc! {"
+            namespace Foo.Bar {
+                operation ApplyX() : Unit {}
+            }
+            namespace Main {
+                export { Foo };
+            }
+            namespace Test {
+                open Main.Foo.Bar;
+                operation Main() : Unit {
+                    ApplyX();
+                }
+            }
+        "},
+        &expect![[r#"
+            namespace namespace8 {
+                operation item1() : Unit {}
+            }
+            namespace namespace9 {
+                export { namespace7 };
+            }
+            namespace namespace10 {
+                open namespace8;
+                operation item4() : Unit {
+                    item1();
+                }
+            }
+        "#]],
+    );
+}
+
+#[test]
+fn export_namespace_cyclic() {
+    check(
+        indoc! {"
+            namespace Foo {
+                export { Bar };
+            }
+            namespace Bar {
+                export { Foo };
+                operation Hello() : Unit {}
+            }
+            namespace Main {
+                open Foo.Bar.Foo.Bar.Foo.Bar;
+                operation Main() : Unit { Hello(); }
+            }
+        "},
+        &expect![[r#"
+            namespace namespace7 {
+                export { namespace8 };
+            }
+            namespace namespace8 {
+                export { namespace7 };
+                operation item2() : Unit {}
+            }
+            namespace namespace9 {
+                open namespace8;
+                operation item4() : Unit { item2(); }
+            }
+        "#]],
+    );
+}
+
+#[test]
+fn export_direct_cycle() {
+    check(
+        indoc! {"
+            namespace Foo {
+                export { Foo };
+            }
+
+            namespace Main {
+                open Foo.Foo.Foo.Foo.Foo;
+                operation Main() : Unit { }
+            }
+        "},
+        &expect![[r#"
+            namespace namespace7 {
+                export { namespace7 };
+            }
+
+            namespace namespace8 {
+                open namespace7;
+                operation item2() : Unit { }
+            }
+        "#]],
+    );
+}
+
+#[test]
 fn export_namespace_with_alias() {
     check(
         indoc! {"
@@ -4153,106 +4281,10 @@
                 operation Main() : Unit {
                     ApplyX();
                     Main.Baz.ApplyX();
->>>>>>> 0415cf31
-                }
-            }
-        "},
-        &expect![[r#"
-<<<<<<< HEAD
-            namespace namespace11 {
-                operation item1() : Unit {}
-            }
-            namespace namespace12 {
-                import {namespace7}
-                operation item3() : Unit {
-                    item1();
-                }
-            }
-            namespace namespace13 {
-                import {namespace8}
-                operation item5() : Unit {
-                    item1();
-                }
-            }
-            namespace namespace14 {
-                import {namespace9}
-                operation item7() : Unit {
-                    item1();
-                }
-            }
-            namespace namespace15 {
-                import {namespace10}
-                operation item9() : Unit {
-                    item1();
-                }
-            }
-            namespace namespace16 {
-                import {namespace11}
-                operation item11() : Unit {
-                    item1();
-                }
-            }
-            namespace namespace17 {
-                import {item1}
-                operation item13() : Unit {
-                    item1();
-                }
-            }
-        "#]],
-    );
-}
-
-#[test]
-fn import_namespace_does_not_open_it() {
-    check(
-        indoc! {"
-            namespace Microsoft.Quantum.Diagnostics {
-                operation DumpMachine() : Unit {}
-            }
-            namespace Main {
-                import Microsoft.Quantum.Diagnostics;
-                operation Main() : Unit {
-                    Diagnostics.DumpMachine();
-                    DumpMachine();
-                }
-            }
-        "},
-        &expect![[r#"
-            namespace namespace7 {
-                operation item1() : Unit {}
-            }
-            namespace namespace8 {
-                import {namespace7}
-                operation item3() : Unit {
-                    item1();
-                    DumpMachine();
-                }
-            }
-
-            // NotFound("DumpMachine", Span { lo: 214, hi: 225 })
-        "#]],
-    );
-}
-
-#[test]
-fn invalid_import() {
-    check(
-        indoc! {"
-            namespace Main {
-                import A.B.C;
-                operation Main() : Unit {
-                }
-            }
-        "},
-        &expect![[r#"
-            namespace namespace7 {
-                import A.B.C;
-                operation item1() : Unit {
-                }
-            }
-
-            // NotFound("A.B.C", Span { lo: 28, hi: 33 })
-=======
+                }
+            }
+        "},
+        &expect![[r#"
             namespace namespace8 {
                 operation item1() : Unit {}
             }
@@ -4266,7 +4298,6 @@
                     item1();
                 }
             }
->>>>>>> 0415cf31
         "#]],
     );
 }