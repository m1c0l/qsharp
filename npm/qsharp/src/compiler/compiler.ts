--- conflicted
+++ resolved
@@ -5,12 +5,8 @@
 import {
   IDocFile,
   IOperationInfo,
-<<<<<<< HEAD
   IPackageGraphSources,
-  IProgramConfig,
-=======
   IProgramConfig as wasmIProgramConfig,
->>>>>>> 48dc5c7a
   TargetProfile,
   type VSDiagnostic,
 } from "../../lib/web/qsc_wasm.js";
@@ -75,8 +71,10 @@
   ): Promise<boolean>;
 }
 
-<<<<<<< HEAD
-/** Type definition for the configuration of a program. */
+/**
+ * Type definition for the configuration of a program.
+ * If adding new properties, make them optional to maintain backward compatibility.
+ */
 export type ProgramConfig = (
   | {
       /** An array of source objects, each containing a name and contents. */
@@ -88,17 +86,6 @@
       packageGraphSources: IPackageGraphSources;
     }
 ) & {
-=======
-/**
- * Type definition for the configuration of a program.
- * If adding new properties, make them optional to maintain backward compatibility.
- */
-export type ProgramConfig = {
-  /** An array of source objects, each containing a name and contents. */
-  sources: [string, string][];
-  /** An array of language features to be opted in to in this compilation. */
-  languageFeatures?: string[];
->>>>>>> 48dc5c7a
   /** Target compilation profile. */
   profile?: TargetProfile;
 };
@@ -129,10 +116,7 @@
         readFile: async () => null,
         listDirectory: async () => [],
         resolvePath: async () => null,
-<<<<<<< HEAD
         fetchGithub: async () => null,
-=======
->>>>>>> 48dc5c7a
         findManifestDirectory: async () => null,
       },
     );
@@ -168,18 +152,6 @@
       profile ?? "adaptive_ri",
     );
   }
-
-  async getQir(program: ProgramConfig): Promise<string> {
-    return this.wasm.get_qir(toWasmProgramConfig(program, "base"));
-  }
-
-  async getEstimates(program: ProgramConfig, params: string): Promise<string> {
-    return this.wasm.get_estimates(
-      toWasmProgramConfig(program, "unrestricted"),
-      params,
-    );
-  }
-
   async run(
     program: ProgramConfig,
     expr: string,
@@ -194,8 +166,6 @@
       expr,
       (msg: string) => onCompilerEvent(msg, eventHandler!),
       shots!,
-<<<<<<< HEAD
-=======
     );
   }
 
@@ -207,7 +177,6 @@
     return this.wasm.get_estimates(
       toWasmProgramConfig(program, "unrestricted"),
       params,
->>>>>>> 48dc5c7a
     );
   }
 
