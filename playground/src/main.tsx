--- conflicted
+++ resolved
@@ -189,14 +189,11 @@
           languageService={languageService}
         ></Katas>
       ) : (
-<<<<<<< HEAD
         <BlochSphere renderLaTeX={onRenderLaTeX} />
-=======
         <DocumentationDisplay
           currentNamespace={currentNavItem}
           documentation={documentation}
         ></DocumentationDisplay>
->>>>>>> 0b8e9190
       )}
       <div id="popup"></div>
     </>
