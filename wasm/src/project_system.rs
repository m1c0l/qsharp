// Copyright (c) Microsoft Corporation.
// Licensed under the MIT License.

<<<<<<< HEAD
use crate::{
    diagnostic::{IQSharpError, QSharpError, VSDiagnostic},
    line_column::{Position, Range},
    serializable_type,
};
use async_trait::async_trait;
use qsc::{linter::LintConfig, packages::BuildableProgram, LanguageFeatures};
use qsc_project::{EntryType, FileSystemAsync, JSFileEntry, PackageCache, ProjectHost};
use rustc_hash::FxHashMap;
use serde::{Deserialize, Serialize};
use std::{cell::RefCell, iter::FromIterator, rc::Rc, str::FromStr, sync::Arc};
=======
use crate::serializable_type;
use async_trait::async_trait;
use qsc::linter::LintConfig;
use qsc_project::{EntryType, FileSystemAsync, JSFileEntry, JSProjectHost};
use serde::{Deserialize, Serialize};
use std::{iter::FromIterator, path::PathBuf, str::FromStr, sync::Arc};
>>>>>>> 48dc5c7a
use wasm_bindgen::prelude::*;

#[wasm_bindgen(typescript_custom_section)]
const IPROJECT_HOST: &'static str = r#"
<<<<<<< HEAD
interface IProjectHost {
    readFile(uri: string): Promise<string | null>;
    listDirectory(uri: string): Promise<[string, number][]>;
    resolvePath(base: string, path: string): Promise<string | null>;
    fetchGithub(owner: string, repo: string, ref: string, path: string): Promise<string | null>;
=======
export interface IProjectHost {
    readFile(uri: string): Promise<string | null>;
    listDirectory(uri: string): Promise<[string, number][]>;
    resolvePath(base: string, path: string): Promise<string | null>;
>>>>>>> 48dc5c7a
    findManifestDirectory(docUri: string): Promise<string | null>;
}
"#;

<<<<<<< HEAD
#[wasm_bindgen]
extern "C" {
    #[wasm_bindgen(typescript_type = "IProjectHost")]
    pub type JSProjectHost;

    #[wasm_bindgen(method, structural)]
    async fn readFile(this: &JSProjectHost, uri: &str) -> JsValue;

    #[wasm_bindgen(method, structural)]
    async fn listDirectory(this: &JSProjectHost, uri: &str) -> JsValue;

    #[wasm_bindgen(method, structural)]
    async fn resolvePath(this: &JSProjectHost, base: &str, path: &str) -> JsValue;

    #[wasm_bindgen(method, structural)]
    async fn fetchGithub(
        this: &JSProjectHost,
        owner: &str,
        repo: &str,
        r#ref: &str,
        path: &str,
    ) -> JsValue;

    #[wasm_bindgen(method, structural)]
    async fn findManifestDirectory(this: &JSProjectHost, docUri: &str) -> JsValue;
=======
/**
 * Copy of the ProgramConfig type defined in compiler.ts,
 * but with all the properties required and filled in with defaults where necessary.
 */
export interface IProgramConfig {
    sources: [string, string][];
    languageFeatures: string[];
    profile: TargetProfile;
}
"#;

#[wasm_bindgen]
extern "C" {
    #[wasm_bindgen(typescript_type = "IProjectHost")]
    pub type ProjectHost;

    // Methods of `IProjectHost``, expected to be implemented JS-side
    #[wasm_bindgen(method, structural)]
    async fn readFile(this: &ProjectHost, uri: &str) -> JsValue;

    #[wasm_bindgen(method, structural)]
    async fn listDirectory(this: &ProjectHost, uri: &str) -> JsValue;

    #[wasm_bindgen(method, structural)]
    async fn resolvePath(this: &ProjectHost, base: &str, path: &str) -> JsValue;

    #[wasm_bindgen(method, structural)]
    async fn findManifestDirectory(this: &ProjectHost, docUri: &str) -> JsValue;

    /// Alias for an array of [sourceName, sourceContents] tuples
    #[wasm_bindgen(typescript_type = "[string, string][]")]
    pub type ProjectSources;

    #[wasm_bindgen(typescript_type = "IProgramConfig")]
    pub type ProgramConfig;

    // Getters for IProgramConfig
    #[wasm_bindgen(method, getter, structural)]
    fn sources(this: &ProgramConfig) -> ProjectSources;

    #[wasm_bindgen(method, getter, structural)]
    fn languageFeatures(this: &ProgramConfig) -> Vec<String>;

    #[wasm_bindgen(method, getter, structural)]
    fn profile(this: &ProgramConfig) -> String;
>>>>>>> 48dc5c7a
}

pub(crate) fn to_js_function(val: JsValue, help_text_panic: &'static str) -> js_sys::Function {
    let js_ty = val.js_typeof();
    assert!(
        val.is_function(),
        "expected a valid JS function ({help_text_panic}), received {js_ty:?}"
    );
    Into::<js_sys::Function>::into(val)
}
<<<<<<< HEAD

/// a minimal implementation for interacting with async JS filesystem callbacks to
/// load project files
#[wasm_bindgen]
pub struct ProjectLoader(JSProjectHost);

thread_local! { static PACKAGE_CACHE: Rc<RefCell<PackageCache>> = Rc::default(); }

#[async_trait(?Send)]
impl ProjectHost for JSProjectHost {
    async fn read_file_(&self, uri: &str) -> (Arc<str>, Arc<str>) {
=======

/// a minimal implementation for interacting with async JS filesystem callbacks to
/// load project files
#[wasm_bindgen]
pub struct ProjectLoader(ProjectHost);

#[async_trait(?Send)]
impl JSProjectHost for ProjectHost {
    async fn read_file(&self, uri: &str) -> (Arc<str>, Arc<str>) {
>>>>>>> 48dc5c7a
        let name = Arc::from(uri);

        let val = self.readFile(uri).await;
        (name, val.as_string().unwrap_or_default().into())
    }

<<<<<<< HEAD
    async fn list_directory_(&self, uri: &str) -> Vec<JSFileEntry> {
=======
    async fn list_directory(&self, uri: &str) -> Vec<JSFileEntry> {
>>>>>>> 48dc5c7a
        let js_val = self.listDirectory(uri).await;
        match js_val.dyn_into::<js_sys::Array>() {
            Ok(arr) => arr
                .into_iter()
                .map(|x| {
                    x.dyn_into::<js_sys::Array>()
                        .expect("expected directory listing callback to return array of arrays")
                })
                .filter_map(|js_arr| {
                    let mut arr = js_arr.into_iter().take(2);
                    #[allow(clippy::cast_possible_truncation)]
                    match (
                        arr.next().expect("should be string").as_string(),
                        arr.next().expect("should be float").as_f64(),
                    ) {
                        (Some(a), Some(b)) => Some((a, b as i32)),
                        _ => None,
                    }
                })
                .map(|(name, ty)| JSFileEntry {
                    name,
                    r#type: match ty {
                        0 => EntryType::Unknown,
                        1 => EntryType::File,
                        2 => EntryType::Folder,
                        64 => EntryType::Symlink,
                        _ => unreachable!("expected one of vscode.FileType. Received {ty:?}"),
                    },
                })
                .collect::<Vec<_>>(),
                Err(e) => unreachable!("controlled callback should have returned an array -- our typescript bindings should guarantee this. {e:?}"),
        }
    }
<<<<<<< HEAD

    async fn resolve_path_(&self, base: &str, path: &str) -> Option<Arc<str>> {
        let js_val = self.resolvePath(base, path).await;
        js_val.as_string().map(Into::into)
    }

    async fn fetch_github_(
        &self,
        owner: &str,
        repo: &str,
        r#ref: &str,
        path: &str,
    ) -> Option<Arc<str>> {
        let js_val = self.fetchGithub(owner, repo, r#ref, path).await;
        js_val.as_string().map(Into::into)
    }

    async fn find_manifest_directory(&self, doc_uri: &str) -> Option<Arc<str>> {
        let js_val = self.findManifestDirectory(doc_uri).await;
        js_val.as_string().map(Into::into)
    }
}

#[wasm_bindgen]
impl ProjectLoader {
    #[wasm_bindgen(constructor)]
    pub fn new(project_host: JSProjectHost) -> Self {
        ProjectLoader(project_host)
    }

    pub async fn load_project_with_deps(
        &self,
        directory: String,
    ) -> Result<IProjectConfig, IQSharpError> {
        let package_cache = PACKAGE_CACHE.with(Clone::clone);

        let dir_path = std::path::Path::new(&directory);
        let project_config: ProjectConfig = match self
            .0
            .load_project_with_deps(dir_path, Some(&package_cache))
            .await
        {
            Ok(project_config) => ProjectConfig {
                project_name: dir_path
                    .file_name()
                    .map_or("Q# project".into(), |f| f.to_string_lossy().into()),
                project_uri: project_config.compilation_uri.to_string(),
                package_graph_sources: project_config.package_graph_sources.into(),
                lints: project_config.lints.into_iter().map(Into::into).collect(),
                errors: project_config
                    .errors
                    .into_iter()
                    .map(|r| r.to_string())
                    .collect(),
            },
            Err(e) => {
                return Err(QSharpError {
                    document: directory,
                    diagnostic: VSDiagnostic {
                        range: Range {
                            start: Position {
                                line: 0,
                                character: 0,
                            },
                            end: Position {
                                line: 0,
                                character: 1,
                            },
                        },
                        message: e.to_string(),
                        severity: "error".into(),
                        code: Some("project.error".into()),
                        uri: None,
                        related: Vec::default(),
                    },
                    stack: None,
                }
                .into());
            }
        };

        Ok(project_config.into())
    }
}

impl From<qsc_project::PackageInfo> for PackageInfo {
    fn from(value: qsc_project::PackageInfo) -> Self {
        Self {
            sources: value
                .sources
                .into_iter()
                .map(|(k, v)| (k.to_string(), v.to_string()))
                .collect(),
            language_features: value.language_features.into(),
            dependencies: value
                .dependencies
                .into_iter()
                .map(|(k, v)| (k.to_string(), v.to_string()))
                .collect(),
        }
    }
}

impl From<qsc_project::PackageGraphSources> for PackageGraphSources {
    fn from(value: qsc_project::PackageGraphSources) -> Self {
        Self {
            root: value.root.into(),
            packages: value
                .packages
                .into_iter()
                .map(|(k, v)| (k.to_string(), v.into()))
                .collect(),
        }
    }
}

serializable_type! {
    ProgramConfig,
    {
        pub package_graph_sources: PackageGraphSources,
        pub target_profile: String,
    },
    r#"export interface IProgramConfig {
        packageGraphSources: IPackageGraphSources;
        targetProfile: TargetProfile;
    }"#,
    IProgramConfig
}

serializable_type! {
    PackageGraphSources,
    {
        pub root: PackageInfo,
        pub packages: FxHashMap<PackageKey,PackageInfo>,
    },
    r#"
    export type PackageKey = string;

    export interface IPackageGraphSources {
        root: IPackageInfo;
        packages: Record<PackageKey,IPackageInfo>;
    }"#,
    IPackageGraphSources
}

serializable_type! {
    PackageInfo,
    {
        pub sources: Vec<(String, String)>,
        pub language_features: Vec<String>,
        pub dependencies: FxHashMap<PackageAlias,PackageKey>,
    },
    r#"export interface IPackageInfo {
        sources: [string, string][];
        languageFeatures: string[];
        dependencies: Record<string,string>;
    }"#
}

serializable_type! {
    ProjectConfig,
    {
        pub project_name: String,
        pub project_uri: String,
        pub package_graph_sources: PackageGraphSources,
        pub lints: Vec<LintConfig>, // TODO: I feel like this will barf at the serialization boundary if you have an invalid lint name
        pub errors: Vec<String>, // TODO: QSharpError
    },
    r#"export interface IProjectConfig {
        /**
         * Friendly name for the project, based on the name of the Q# document or project directory
         */
        projectName: string;
        /**
         * Uri for the qsharp.json or the root source file (single file projects)
         */
        projectUri: string;
        packageGraphSources: IPackageGraphSources;
        lints: {
          lint: string;
          level: string;
        }[];
        errors: string[];
    }"#,
    IProjectConfig
}

type PackageAlias = String;
type PackageKey = String;

impl From<PackageGraphSources> for qsc_project::PackageGraphSources {
    fn from(value: PackageGraphSources) -> Self {
        Self {
            root: value.root.into(),
            packages: value
                .packages
                .into_iter()
                .map(|(k, v)| (Arc::from(k), v.into()))
                .collect(),
        }
    }
}

impl From<PackageInfo> for qsc_project::PackageInfo {
    fn from(value: PackageInfo) -> Self {
        Self {
            sources: value
                .sources
                .into_iter()
                .map(|(k, v)| (Arc::from(k), Arc::from(v)))
                .collect(),
            language_features: LanguageFeatures::from_iter(value.language_features),
            dependencies: value
                .dependencies
                .into_iter()
                .map(|(k, v)| (Arc::from(k), Arc::from(v)))
                .collect(),
        }
    }
}

/// This returns the common parameters that the compiler/interpreter uses
#[allow(clippy::type_complexity)]
pub(crate) fn into_qsc_args(
    program: IProgramConfig,
=======

    async fn resolve_path(&self, base: &str, path: &str) -> Option<Arc<str>> {
        let js_val = self.resolvePath(base, path).await;
        js_val.as_string().map(Into::into)
    }

    async fn find_manifest_directory(&self, doc_uri: &str) -> Option<Arc<str>> {
        let js_val = self.findManifestDirectory(doc_uri).await;
        js_val.as_string().map(Into::into)
    }
}

#[wasm_bindgen]
impl ProjectLoader {
    #[wasm_bindgen(constructor)]
    pub fn new(project_host: ProjectHost) -> Self {
        ProjectLoader(project_host)
    }

    #[allow(clippy::from_iter_instead_of_collect)]
    pub async fn load_project(&self, directory: String) -> Result<IProjectConfig, JsValue> {
        match self.0.load_project_in_dir(&PathBuf::from(directory)).await {
            Ok(p) => Ok(p.into()),
            Err(e) => Err(JsError::new(&format!("{e}")).into()),
        }
    }
}

impl From<ProjectSources> for Vec<(String, String)> {
    fn from(sources: ProjectSources) -> Self {
        serde_wasm_bindgen::from_value(sources.into())
            .expect("sources object should be an array of string pairs")
    }
}

impl From<qsc_project::Project> for IProjectConfig {
    fn from(value: qsc_project::Project) -> Self {
        let project_config = ProjectConfig {
            project_name: value.name.to_string(),
            project_uri: value.manifest_path.to_string(),
            sources: value
                .sources
                .into_iter()
                .map(|(a, b)| (a.to_string(), b.to_string()))
                .collect(),
            language_features: value.manifest.language_features,
            lints: value.manifest.lints,
        };
        project_config.into()
    }
}

serializable_type! {
    ProjectConfig,
    {
        pub project_name: String,
        pub project_uri: String,
        pub sources: Vec<(String, String)>,
        pub language_features: Vec<String>,
        pub lints: Vec<LintConfig>,
    },
    r#"export interface IProjectConfig {
        /**
         * Friendly name for the project, based on the name of the Q# document or project directory
         */
        projectName: string;
        /**
         * Uri for the qsharp.json or the root source file (single file projects)
         */
        projectUri: string;
        /**
         * [sourceName, sourceContents] tuples
         *
         * In the future, for projects with dependencies, this will contain the
         * full dependency graph and sources for all the packages referenced by the project.
         */
        sources: [string, string][];
        languageFeatures: string[];
        lints: {
          lint: string;
          level: string;
        }[];
    }"#,
    IProjectConfig
}

/// This returns the common parameters that the compiler/interpreter uses
#[allow(clippy::needless_pass_by_value)]
pub(crate) fn into_qsc_args(
    program: ProgramConfig,
>>>>>>> 48dc5c7a
    entry: Option<String>,
) -> (
    qsc::SourceMap,
    qsc::TargetCapabilityFlags,
    qsc::LanguageFeatures,
<<<<<<< HEAD
    qsc::PackageStore,
    Vec<(qsc::hir::PackageId, Option<Arc<str>>)>,
) {
    let program: ProgramConfig = program.into();
    let capabilities = qsc::target::Profile::from_str(&program.target_profile)
        .unwrap_or_else(|()| panic!("Invalid target : {}", program.target_profile))
        .into();
    let BuildableProgram {
        store,
        user_code,
        user_code_dependencies,
    } = BuildableProgram::new(
        &program.target_profile,
        program.package_graph_sources.into(),
    );
    // let package_graph = program.package_graph_sources;
    // let (sources, language_features) = into_package_graph_args(package_graph);
    let sources = user_code.sources;

    let source_map = qsc::SourceMap::new(sources, entry.map(std::convert::Into::into));
    let language_features = qsc::LanguageFeatures::from_iter(user_code.language_features);

    (
        source_map,
        capabilities,
        language_features,
        store,
        user_code_dependencies,
    )
=======
) {
    let capabilities = qsc::target::Profile::from_str(&program.profile())
        .unwrap_or_else(|()| panic!("Invalid target : {}", program.profile()))
        .into();
    let sources: Vec<(String, String)> = program.sources().into();

    let source_map = qsc::SourceMap::new(
        sources.into_iter().map(|(a, b)| (a.into(), b.into())),
        entry.map(Into::into),
    );

    let language_features = qsc::LanguageFeatures::from_iter(program.languageFeatures());

    (source_map, capabilities, language_features)
>>>>>>> 48dc5c7a
}<|MERGE_RESOLUTION|>--- conflicted
+++ resolved
@@ -1,60 +1,49 @@
 // Copyright (c) Microsoft Corporation.
 // Licensed under the MIT License.
 
-<<<<<<< HEAD
-use crate::{
-    diagnostic::{IQSharpError, QSharpError, VSDiagnostic},
-    line_column::{Position, Range},
-    serializable_type,
-};
-use async_trait::async_trait;
-use qsc::{linter::LintConfig, packages::BuildableProgram, LanguageFeatures};
-use qsc_project::{EntryType, FileSystemAsync, JSFileEntry, PackageCache, ProjectHost};
-use rustc_hash::FxHashMap;
-use serde::{Deserialize, Serialize};
-use std::{cell::RefCell, iter::FromIterator, rc::Rc, str::FromStr, sync::Arc};
-=======
 use crate::serializable_type;
 use async_trait::async_trait;
 use qsc::linter::LintConfig;
 use qsc_project::{EntryType, FileSystemAsync, JSFileEntry, JSProjectHost};
 use serde::{Deserialize, Serialize};
 use std::{iter::FromIterator, path::PathBuf, str::FromStr, sync::Arc};
->>>>>>> 48dc5c7a
 use wasm_bindgen::prelude::*;
 
 #[wasm_bindgen(typescript_custom_section)]
 const IPROJECT_HOST: &'static str = r#"
-<<<<<<< HEAD
-interface IProjectHost {
+export interface IProjectHost {
     readFile(uri: string): Promise<string | null>;
     listDirectory(uri: string): Promise<[string, number][]>;
     resolvePath(base: string, path: string): Promise<string | null>;
     fetchGithub(owner: string, repo: string, ref: string, path: string): Promise<string | null>;
-=======
-export interface IProjectHost {
-    readFile(uri: string): Promise<string | null>;
-    listDirectory(uri: string): Promise<[string, number][]>;
-    resolvePath(base: string, path: string): Promise<string | null>;
->>>>>>> 48dc5c7a
     findManifestDirectory(docUri: string): Promise<string | null>;
 }
+
+/**
+ * Copy of the ProgramConfig type defined in compiler.ts,
+ * but with all the properties required and filled in with defaults where necessary.
+ */
+export interface IProgramConfig {
+    sources: [string, string][];
+    languageFeatures: string[];
+    profile: TargetProfile;
+}
 "#;
 
-<<<<<<< HEAD
 #[wasm_bindgen]
 extern "C" {
     #[wasm_bindgen(typescript_type = "IProjectHost")]
-    pub type JSProjectHost;
-
+    pub type ProjectHost;
+
+    // Methods of `IProjectHost``, expected to be implemented JS-side
     #[wasm_bindgen(method, structural)]
-    async fn readFile(this: &JSProjectHost, uri: &str) -> JsValue;
+    async fn readFile(this: &ProjectHost, uri: &str) -> JsValue;
 
     #[wasm_bindgen(method, structural)]
-    async fn listDirectory(this: &JSProjectHost, uri: &str) -> JsValue;
+    async fn listDirectory(this: &ProjectHost, uri: &str) -> JsValue;
 
     #[wasm_bindgen(method, structural)]
-    async fn resolvePath(this: &JSProjectHost, base: &str, path: &str) -> JsValue;
+    async fn resolvePath(this: &ProjectHost, base: &str, path: &str) -> JsValue;
 
     #[wasm_bindgen(method, structural)]
     async fn fetchGithub(
@@ -66,35 +55,6 @@
     ) -> JsValue;
 
     #[wasm_bindgen(method, structural)]
-    async fn findManifestDirectory(this: &JSProjectHost, docUri: &str) -> JsValue;
-=======
-/**
- * Copy of the ProgramConfig type defined in compiler.ts,
- * but with all the properties required and filled in with defaults where necessary.
- */
-export interface IProgramConfig {
-    sources: [string, string][];
-    languageFeatures: string[];
-    profile: TargetProfile;
-}
-"#;
-
-#[wasm_bindgen]
-extern "C" {
-    #[wasm_bindgen(typescript_type = "IProjectHost")]
-    pub type ProjectHost;
-
-    // Methods of `IProjectHost``, expected to be implemented JS-side
-    #[wasm_bindgen(method, structural)]
-    async fn readFile(this: &ProjectHost, uri: &str) -> JsValue;
-
-    #[wasm_bindgen(method, structural)]
-    async fn listDirectory(this: &ProjectHost, uri: &str) -> JsValue;
-
-    #[wasm_bindgen(method, structural)]
-    async fn resolvePath(this: &ProjectHost, base: &str, path: &str) -> JsValue;
-
-    #[wasm_bindgen(method, structural)]
     async fn findManifestDirectory(this: &ProjectHost, docUri: &str) -> JsValue;
 
     /// Alias for an array of [sourceName, sourceContents] tuples
@@ -113,7 +73,6 @@
 
     #[wasm_bindgen(method, getter, structural)]
     fn profile(this: &ProgramConfig) -> String;
->>>>>>> 48dc5c7a
 }
 
 pub(crate) fn to_js_function(val: JsValue, help_text_panic: &'static str) -> js_sys::Function {
@@ -124,19 +83,8 @@
     );
     Into::<js_sys::Function>::into(val)
 }
-<<<<<<< HEAD
-
-/// a minimal implementation for interacting with async JS filesystem callbacks to
-/// load project files
-#[wasm_bindgen]
-pub struct ProjectLoader(JSProjectHost);
 
 thread_local! { static PACKAGE_CACHE: Rc<RefCell<PackageCache>> = Rc::default(); }
-
-#[async_trait(?Send)]
-impl ProjectHost for JSProjectHost {
-    async fn read_file_(&self, uri: &str) -> (Arc<str>, Arc<str>) {
-=======
 
 /// a minimal implementation for interacting with async JS filesystem callbacks to
 /// load project files
@@ -146,18 +94,13 @@
 #[async_trait(?Send)]
 impl JSProjectHost for ProjectHost {
     async fn read_file(&self, uri: &str) -> (Arc<str>, Arc<str>) {
->>>>>>> 48dc5c7a
         let name = Arc::from(uri);
 
         let val = self.readFile(uri).await;
         (name, val.as_string().unwrap_or_default().into())
     }
 
-<<<<<<< HEAD
-    async fn list_directory_(&self, uri: &str) -> Vec<JSFileEntry> {
-=======
     async fn list_directory(&self, uri: &str) -> Vec<JSFileEntry> {
->>>>>>> 48dc5c7a
         let js_val = self.listDirectory(uri).await;
         match js_val.dyn_into::<js_sys::Array>() {
             Ok(arr) => arr
@@ -191,14 +134,13 @@
                 Err(e) => unreachable!("controlled callback should have returned an array -- our typescript bindings should guarantee this. {e:?}"),
         }
     }
-<<<<<<< HEAD
-
-    async fn resolve_path_(&self, base: &str, path: &str) -> Option<Arc<str>> {
+
+    async fn resolve_path(&self, base: &str, path: &str) -> Option<Arc<str>> {
         let js_val = self.resolvePath(base, path).await;
         js_val.as_string().map(Into::into)
     }
 
-    async fn fetch_github_(
+    async fn fetch_github(
         &self,
         owner: &str,
         repo: &str,
@@ -218,7 +160,7 @@
 #[wasm_bindgen]
 impl ProjectLoader {
     #[wasm_bindgen(constructor)]
-    pub fn new(project_host: JSProjectHost) -> Self {
+    pub fn new(project_host: ProjectHost) -> Self {
         ProjectLoader(project_host)
     }
 
@@ -293,6 +235,14 @@
                 .collect(),
         }
     }
+
+    #[allow(clippy::from_iter_instead_of_collect)]
+    pub async fn load_project(&self, directory: String) -> Result<IProjectConfig, JsValue> {
+        match self.0.load_project_in_dir(&PathBuf::from(directory)).await {
+            Ok(p) => Ok(p.into()),
+            Err(e) => Err(JsError::new(&format!("{e}")).into()),
+        }
+    }
 }
 
 impl From<qsc_project::PackageGraphSources> for PackageGraphSources {
@@ -349,6 +299,30 @@
         languageFeatures: string[];
         dependencies: Record<string,string>;
     }"#
+}
+
+impl From<ProjectSources> for Vec<(String, String)> {
+    fn from(sources: ProjectSources) -> Self {
+        serde_wasm_bindgen::from_value(sources.into())
+            .expect("sources object should be an array of string pairs")
+    }
+}
+
+impl From<qsc_project::Project> for IProjectConfig {
+    fn from(value: qsc_project::Project) -> Self {
+        let project_config = ProjectConfig {
+            project_name: value.name.to_string(),
+            project_uri: value.manifest_path.to_string(),
+            sources: value
+                .sources
+                .into_iter()
+                .map(|(a, b)| (a.to_string(), b.to_string()))
+                .collect(),
+            language_features: value.manifest.language_features,
+            lints: value.manifest.lints,
+        };
+        project_config.into()
+    }
 }
 
 serializable_type! {
@@ -415,106 +389,14 @@
 
 /// This returns the common parameters that the compiler/interpreter uses
 #[allow(clippy::type_complexity)]
-pub(crate) fn into_qsc_args(
-    program: IProgramConfig,
-=======
-
-    async fn resolve_path(&self, base: &str, path: &str) -> Option<Arc<str>> {
-        let js_val = self.resolvePath(base, path).await;
-        js_val.as_string().map(Into::into)
-    }
-
-    async fn find_manifest_directory(&self, doc_uri: &str) -> Option<Arc<str>> {
-        let js_val = self.findManifestDirectory(doc_uri).await;
-        js_val.as_string().map(Into::into)
-    }
-}
-
-#[wasm_bindgen]
-impl ProjectLoader {
-    #[wasm_bindgen(constructor)]
-    pub fn new(project_host: ProjectHost) -> Self {
-        ProjectLoader(project_host)
-    }
-
-    #[allow(clippy::from_iter_instead_of_collect)]
-    pub async fn load_project(&self, directory: String) -> Result<IProjectConfig, JsValue> {
-        match self.0.load_project_in_dir(&PathBuf::from(directory)).await {
-            Ok(p) => Ok(p.into()),
-            Err(e) => Err(JsError::new(&format!("{e}")).into()),
-        }
-    }
-}
-
-impl From<ProjectSources> for Vec<(String, String)> {
-    fn from(sources: ProjectSources) -> Self {
-        serde_wasm_bindgen::from_value(sources.into())
-            .expect("sources object should be an array of string pairs")
-    }
-}
-
-impl From<qsc_project::Project> for IProjectConfig {
-    fn from(value: qsc_project::Project) -> Self {
-        let project_config = ProjectConfig {
-            project_name: value.name.to_string(),
-            project_uri: value.manifest_path.to_string(),
-            sources: value
-                .sources
-                .into_iter()
-                .map(|(a, b)| (a.to_string(), b.to_string()))
-                .collect(),
-            language_features: value.manifest.language_features,
-            lints: value.manifest.lints,
-        };
-        project_config.into()
-    }
-}
-
-serializable_type! {
-    ProjectConfig,
-    {
-        pub project_name: String,
-        pub project_uri: String,
-        pub sources: Vec<(String, String)>,
-        pub language_features: Vec<String>,
-        pub lints: Vec<LintConfig>,
-    },
-    r#"export interface IProjectConfig {
-        /**
-         * Friendly name for the project, based on the name of the Q# document or project directory
-         */
-        projectName: string;
-        /**
-         * Uri for the qsharp.json or the root source file (single file projects)
-         */
-        projectUri: string;
-        /**
-         * [sourceName, sourceContents] tuples
-         *
-         * In the future, for projects with dependencies, this will contain the
-         * full dependency graph and sources for all the packages referenced by the project.
-         */
-        sources: [string, string][];
-        languageFeatures: string[];
-        lints: {
-          lint: string;
-          level: string;
-        }[];
-    }"#,
-    IProjectConfig
-}
-
-/// This returns the common parameters that the compiler/interpreter uses
 #[allow(clippy::needless_pass_by_value)]
 pub(crate) fn into_qsc_args(
     program: ProgramConfig,
->>>>>>> 48dc5c7a
     entry: Option<String>,
 ) -> (
     qsc::SourceMap,
     qsc::TargetCapabilityFlags,
     qsc::LanguageFeatures,
-<<<<<<< HEAD
     qsc::PackageStore,
     Vec<(qsc::hir::PackageId, Option<Arc<str>>)>,
 ) {
@@ -544,20 +426,4 @@
         store,
         user_code_dependencies,
     )
-=======
-) {
-    let capabilities = qsc::target::Profile::from_str(&program.profile())
-        .unwrap_or_else(|()| panic!("Invalid target : {}", program.profile()))
-        .into();
-    let sources: Vec<(String, String)> = program.sources().into();
-
-    let source_map = qsc::SourceMap::new(
-        sources.into_iter().map(|(a, b)| (a.into(), b.into())),
-        entry.map(Into::into),
-    );
-
-    let language_features = qsc::LanguageFeatures::from_iter(program.languageFeatures());
-
-    (source_map, capabilities, language_features)
->>>>>>> 48dc5c7a
 }